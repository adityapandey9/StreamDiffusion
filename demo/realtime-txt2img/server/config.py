--- conflicted
+++ resolved
@@ -25,12 +25,7 @@
     # Model configuration
     ####################################################################
     # SD1.x variant model
-<<<<<<< HEAD
-    model_id: str = "SimianLuo/LCM_Dreamshaper_v7"
-
-=======
     model_id: str = "KBlueLeaf/kohaku-v2.1"
->>>>>>> ac4b2482
     # LCM-LORA model
     lcm_lora_id: str = "latent-consistency/lcm-lora-sdv1-5"
     # TinyVAE model
